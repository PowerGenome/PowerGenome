--- conflicted
+++ resolved
@@ -51,16 +51,10 @@
         The API request failed for some reason.
     """
     data_dir = DATA_PATHS["eia"] / "open_data"
-<<<<<<< HEAD
-    data_dir.mkdir(exist_ok=True)
+    data_dir.mkdir(parents=True, exist_ok=True)
     fn = f"{aeo_year}_{aeo_scenario.lower()}_{series_id}.csv"
     if not (data_dir / fn).exists():
         url = f"https://api.eia.gov/v2/aeo/{aeo_year}/data/?api_key={api_key}&facets[scenario][]={aeo_scenario.lower()}&facets[seriesId][]={series_id}&data[]=value"
-=======
-    data_dir.mkdir(parents=True, exist_ok=True)
-    if not (data_dir / f"{series_id}.csv").exists():
-        url = f"https://api.eia.gov/series/?series_id={series_id}&api_key={api_key}&out=json"
->>>>>>> 08a3bb10
         r = requests.get(url)
         if int(r.status_code) not in (200, 201):
             raise requests.HTTPError(r.json())
