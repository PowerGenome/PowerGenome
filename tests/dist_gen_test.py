--- conflicted
+++ resolved
@@ -1,11 +1,8 @@
 "Test functions for loading distributed generation scenario data"
 
 from pathlib import Path
-<<<<<<< HEAD
 import numpy as np
-=======
 
->>>>>>> b4a5c530
 import pandas as pd
 import pytest
 
